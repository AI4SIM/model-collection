--- conflicted
+++ resolved
@@ -1,4 +1,4 @@
-"""This module configure the experiment environment."""
+"""This module configures the experiment environment."""
 # Licensed under the Apache License, Version 2.0 (the "License");
 # you may not use this file except in compliance with the License.
 # You may obtain a copy of the License at
@@ -52,39 +52,36 @@
 for path in _paths:
     os.makedirs(path, exist_ok=True)
 
-<<<<<<< HEAD
 
-logging.basicConfig(filename=os.path.join(logs_path, f'{_experiment_name}.log'), 
-                    filemode='w', 
+logging.basicConfig(filename=os.path.join(logs_path, f'{_experiment_name}.log'),
+                    filemode='w',
                     format='%(name)s - %(levelname)s - %(message)s')
 
 
+class LinkRawData:
+    """Link dataset to the use case."""
 
-class LinkRawData():
-    """ Link dataset to the use case"""
-    
     def __init__(self, raw_data_path, data_path):
-        
+        """Link the raw_data_path to the data_path, if it does not already exists."""
         self.raw_data_path = raw_data_path
         self.local_data_path = data_path
         self.local_raw_data = os.path.join(self.local_data_path, 'raw')
-        
+
         if os.path.exists(self.local_raw_data):
-            try :
-                if len(os.listdir(self.local_raw_data)) == 0 or os.readlink(self.local_raw_data) != self.raw_data_path :
+            try:
+                if len(os.listdir(self.local_raw_data)) == 0 \
+                        or os.readlink(self.local_raw_data) != self.raw_data_path:
                     self.rm_old_dataset()
                     self.symlink_dataset()
-                else :
+                else:
                     pass
             except OSError:
                 pass
-
-        else :
+        else:
             self.symlink_dataset()
 
-
-
     def symlink_dataset(self):
+        """Create the filenames.yaml file from the content of the raw_data_path."""
         filenames = os.listdir(self.raw_data_path)
         temp_file_path = os.path.join(self.local_data_path, 'filenames.yaml')
         with open(temp_file_path, 'w') as file:
@@ -92,19 +89,13 @@
 
         os.symlink(self.raw_data_path, self.local_raw_data)
 
-
     def rm_old_dataset(self):
-        
-        for f in ['raw','filenames.yaml', 'processed'] :
-            file_location = os.path.join(self.local_data_path, f)
+        """Clean the local_data_path."""
+        for item in ['raw', 'filenames.yaml', 'processed']:
+            file_location = os.path.join(self.local_data_path, item)
             try:
                 os.remove(file_location)
             except IsADirectoryError:
                 os.rmdir(file_location)
-            else :
-                pass
-=======
-logging.basicConfig(filename=os.path.join(logs_path, f'{_experiment_name}.log'),
-                    filemode='w',
-                    format='%(name)s - %(levelname)s - %(message)s')
->>>>>>> 5e1180fb
+            else:
+                pass