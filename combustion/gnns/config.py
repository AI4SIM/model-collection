"""This module configure the experiment environment."""
# Licensed under the Apache License, Version 2.0 (the "License");
# you may not use this file except in compliance with the License.
# You may obtain a copy of the License at
#
#     http://www.apache.org/licenses/LICENSE-2.0
#
# Unless required by applicable law or agreed to in writing, software
# distributed under the License is distributed on an "AS IS" BASIS,
# WITHOUT WARRANTIES OR CONDITIONS OF ANY KIND, either express or implied.
# See the License for the specific language governing permissions and
# limitations under the License.

import os
import logging
import yaml
import randomname


# CAUTION : A refactoring of this file might be requiered for further development
# raw_data_path to be adapted to your local data path.
raw_data_path = "/path/to/your/local/data"
#


root_path = os.path.dirname(os.path.realpath(__file__))
data_path = os.path.join(root_path, 'data')

# Create all path for the current experiment
experiments_path = os.path.join(root_path, 'experiments')
os.makedirs(experiments_path, exist_ok=True)
_existing_xps = os.listdir(experiments_path)

# Generate experiment name
_randomize_name = True
while _randomize_name:
    _experiment_name = randomname.get_name()
    if _experiment_name not in _existing_xps:
        break
experiment_path = os.path.join(experiments_path, _experiment_name)

logs_path = os.path.join(experiment_path, 'logs')
artifacts_path = os.path.join(experiment_path, 'artifacts')
plots_path = os.path.join(experiment_path, 'plots')

_paths = [
    experiment_path,
    logs_path,
    artifacts_path,
    plots_path
]
for path in _paths:
    os.makedirs(path, exist_ok=True)

<<<<<<< HEAD
logging.basicConfig(filename=os.path.join(logs_path, f'{_experiment_name}.log'), 
                    filemode='w', 
                    format='%(name)s - %(levelname)s - %(message)s')



class LinkRawData():
    """ Link dataset to the use case"""
    
    def __init__(self, raw_data_path, data_path):
        
        self.raw_data_path = raw_data_path
        self.local_data_path = data_path
        self.local_raw_data = os.path.join(self.local_data_path, 'raw')
        
        if os.path.exists(self.local_raw_data):
            try :
                if len(os.listdir(self.local_raw_data)) == 0 or os.readlink(self.local_raw_data) != self.raw_data_path :
                    self.rm_old_dataset()
                    self.symlink_dataset()
                else :
                    pass
            except OSError:
                pass

        else :
            self.symlink_dataset()



    def symlink_dataset(self):
        filenames = os.listdir(self.raw_data_path)
        temp_file_path = os.path.join(self.local_data_path, 'filenames.yaml')
        with open(temp_file_path, 'w') as file:
            yaml.dump(filenames, file)

        os.symlink(self.raw_data_path, self.local_raw_data)


    def rm_old_dataset(self):
        
        for f in ['raw','filenames.yaml', 'processed'] :
            file_location = os.path.join(self.local_data_path, f)
            try:
                os.remove(file_location)
            except IsADirectoryError:
                os.rmdir(file_location)
            else :
                pass

        
=======
logging.basicConfig(filename=os.path.join(logs_path, f'{_experiment_name}.log'),
                    filemode='w',
                    format='%(name)s - %(levelname)s - %(message)s')
>>>>>>> 92116972
<|MERGE_RESOLUTION|>--- conflicted
+++ resolved
@@ -52,7 +52,7 @@
 for path in _paths:
     os.makedirs(path, exist_ok=True)
 
-<<<<<<< HEAD
+
 logging.basicConfig(filename=os.path.join(logs_path, f'{_experiment_name}.log'), 
                     filemode='w', 
                     format='%(name)s - %(levelname)s - %(message)s')
@@ -102,10 +102,3 @@
                 os.rmdir(file_location)
             else :
                 pass
-
-        
-=======
-logging.basicConfig(filename=os.path.join(logs_path, f'{_experiment_name}.log'),
-                    filemode='w',
-                    format='%(name)s - %(levelname)s - %(message)s')
->>>>>>> 92116972
