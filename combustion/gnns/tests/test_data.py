"""This module proposes a test suite for the data module."""
# Licensed under the Apache License, Version 2.0 (the "License");
# you may not use this file except in compliance with the License.
# You may obtain a copy of the License at
#
#     http://www.apache.org/licenses/LICENSE-2.0
#
# Unless required by applicable law or agreed to in writing, software
# distributed under the License is distributed on an "AS IS" BASIS,
# WITHOUT WARRANTIES OR CONDITIONS OF ANY KIND, either express or implied.
# See the License for the specific language governing permissions and
# limitations under the License.

import os
import unittest
import h5py
import yaml
import tempfile
import numpy as np
import torch
import warnings

from data import CombustionDataset, LitCombustionDataModule


class TestData(unittest.TestCase):
    """Data test suite."""

    def setUp(self) -> None:
        """Define default parameters."""
        self.filenames = ['DNS1_00116000.h5', 'DNS1_00117000.h5', 'DNS1_00118000.h5']
        self.initParam = {'batch_size': 1, 'num_workers': 0, 'y_normalizer': 342.553}

    def create_env(self, tempdir):
<<<<<<< HEAD
        
        os.mkdir(os.path.join(tempdir,"data"))
        os.mkdir(os.path.join(tempdir,"data", "_raw"))

        for file_h5 in self.filenames:
            with h5py.File(os.path.join(tempdir,"data", "_raw",file_h5), 'w') as f:
                f['filt_8']      = np.zeros((10, 10, 10))
                f['filt_grad_8'] = np.zeros((10, 10, 10))
                f['grad_filt_8'] = np.zeros((10, 10, 10))
        
        os.symlink(os.path.join(tempdir,"data", "_raw"), os.path.join(tempdir,"data", "raw"))
        
        temp_file_path = os.path.join(tempdir, 'data', 'filenames.yaml')
        with open(temp_file_path, 'w') as tmpfile:
            documents = yaml.dump(self.filenames, tmpfile)
            
            
=======
        """Create a test environment and data test."""
        os.mkdir(os.path.join(tempdir, "data"))
        os.mkdir(os.path.join(tempdir, "data", "raw"))

        for file_h5 in self.filenames:
            with h5py.File(os.path.join(tempdir, "data", "raw", file_h5), 'w') as file:
                file['filt_8'] = np.zeros((10, 10, 10))
                file['filt_grad_8'] = np.zeros((10, 10, 10))
                file['grad_filt_8'] = np.zeros((10, 10, 10))

        temp_file_path = os.path.join(tempdir, 'data', 'filenames.yaml')
        with open(temp_file_path, 'w') as tmpfile:
            _ = yaml.dump(self.filenames, tmpfile)
>>>>>>> 92116972

    def create_obj_rm_warning(self, path):
        """Instantiante the CombustionDataset object with a warning filtering."""
        with warnings.catch_warnings():
            warnings.simplefilter("ignore")
<<<<<<< HEAD
            return data.CnfDataset(path)
                
=======
            return CombustionDataset(path)

>>>>>>> 92116972
    def test_raw_file_names(self):
        """Test raw file name."""
        with tempfile.TemporaryDirectory() as tempdir:
            self.create_env(tempdir)
            data_test = self.create_obj_rm_warning(os.path.join(tempdir, "data"))

            raw_test = data_test.raw_file_names
            self.assertEqual(len(self.filenames), len(raw_test))

    def test_processed_file_names(self):
        """Test processed file name."""
        with tempfile.TemporaryDirectory() as tempdir:
            self.create_env(tempdir)

            data_test = self.create_obj_rm_warning(os.path.join(tempdir, "data"))
            processed_test = data_test.processed_file_names

            self.assertEqual(len(self.filenames), len(processed_test))

    def test_download(self):
        """Test download raise error."""
        with tempfile.TemporaryDirectory() as tempdir:
            self.create_env(tempdir)
            data_test = self.create_obj_rm_warning(os.path.join(tempdir, "data"))

            with self.assertRaises(RuntimeError) as context:
                _ = data_test.download()
                self.assertTrue('Data not found.' in str(context.exception))

    def test_process(self):
        """Test download raise error."""
        with tempfile.TemporaryDirectory() as tempdir:
            self.create_env(tempdir)
            data_test = self.create_obj_rm_warning(os.path.join(tempdir, "data"))
            data_test.process()

            self.assertTrue(os.path.exists(os.path.join(tempdir, "data", "processed")))

            # insert +2 to have transform and filter files
            self.assertEqual(
                len(os.listdir(os.path.join(tempdir, "data", "processed"))),
                len(self.filenames) + 2
            )

    def test_get(self):
        """Test download raise error."""
        with tempfile.TemporaryDirectory() as tempdir:
            self.create_env(tempdir)
            data_test = self.create_obj_rm_warning(os.path.join(tempdir, "data"))
            data_get = data_test.get(2)

            self.assertEqual(len(data_get.x), 10 * 10 * 10)

    def test_setup(self):
        """Test the "setup" method."""
        with tempfile.TemporaryDirectory() as tempdir:
            self.create_env(tempdir)
            _ = self.create_obj_rm_warning(os.path.join(tempdir, "data"))

            dataset_test = LitCombustionDataModule(**self.initParam)

            with self.assertRaises(ValueError) as context:
<<<<<<< HEAD
                size_dataset_test = dataset_test.setup(stage=None ,
                                                       data_path=os.path.join(tempdir,"data"),
                                                       raw_data_path=os.path.join(tempdir,"data", "_raw"))
                self.assertTrue('The dataset is too small to be split properly.' in str(context.exception))
                
            self.assertEqual(len(dataset_test.train_dataset), 
                             int(len(self.filenames)*0.8))
            self.assertEqual(len(dataset_test.val_dataset),   
                             int(len(self.filenames))-int(len(self.filenames)*0.9))
            self.assertEqual(len(dataset_test.test_dataset),  
                             int(len(self.filenames)*0.9)-int(len(self.filenames)*0.8))

        
=======
                dataset_test.setup(data_path=os.path.join(tempdir, "data"))
                self.assertTrue(
                    'The dataset is too small to be split properly.' in str(context.exception)
                )

            self.assertEqual(len(dataset_test.train_dataset),
                             int(len(self.filenames) * 0.8))
            self.assertEqual(len(dataset_test.val_dataset),
                             int(len(self.filenames)) - int(len(self.filenames) * 0.9))
            self.assertEqual(len(dataset_test.test_dataset),
                             int(len(self.filenames) * 0.9) - int(len(self.filenames) * 0.8))

>>>>>>> 92116972
    def test_train_dataloader(self):
        """Test the "train_dataloader"."""
        with tempfile.TemporaryDirectory() as tempdir:
            self.create_env(tempdir)
<<<<<<< HEAD
            data_test = self.create_obj_rm_warning(os.path.join(tempdir,"data"))
            
            dataset_test = data.LitCombustionDataModule(**self.initParam)
            
            with self.assertRaises(ValueError) as context:
                size_dataset_test = dataset_test.setup(stage=None ,
                                                       data_path=os.path.join(tempdir,"data"),
                                                       raw_data_path=os.path.join(tempdir,"data", "_raw"))
            
=======
            _ = self.create_obj_rm_warning(os.path.join(tempdir, "data"))

            dataset_test = LitCombustionDataModule(**self.initParam)

            with self.assertRaises(ValueError):
                _ = dataset_test.setup(data_path=os.path.join(tempdir, "data"))

>>>>>>> 92116972
            test_train_dl = dataset_test.train_dataloader()
            self.assertTrue(isinstance(test_train_dl, torch.utils.data.DataLoader))

    def test_val_dataloader(self):
        """Test the "val_dataloader"."""
        with tempfile.TemporaryDirectory() as tempdir:
            self.create_env(tempdir)
<<<<<<< HEAD
            data_test = self.create_obj_rm_warning(os.path.join(tempdir,"data"))
            
            dataset_test = data.LitCombustionDataModule(**self.initParam)
            
            with self.assertRaises(ValueError) as context:
                size_dataset_test = dataset_test.setup(stage=None ,
                                                       data_path=os.path.join(tempdir,"data"),
                                                       raw_data_path=os.path.join(tempdir,"data", "_raw"))
            
            test_val_dl = dataset_test.train_dataloader()
=======
            _ = self.create_obj_rm_warning(os.path.join(tempdir, "data"))

            dataset_test = LitCombustionDataModule(**self.initParam)

            with self.assertRaises(ValueError):
                _ = dataset_test.setup(data_path=os.path.join(tempdir, "data"))

            test_val_dl = dataset_test.val_dataloader()
>>>>>>> 92116972
            self.assertTrue(isinstance(test_val_dl, torch.utils.data.DataLoader))

    def test_test_dataloader(self):
        """Test the "test_dataloader"."""
        with tempfile.TemporaryDirectory() as tempdir:
            self.create_env(tempdir)
<<<<<<< HEAD
            data_test = self.create_obj_rm_warning(os.path.join(tempdir,"data"))
            
            dataset_test = data.LitCombustionDataModule(**self.initParam)
            
            with self.assertRaises(ValueError) as context:
                size_dataset_test = dataset_test.setup(stage=None ,
                                                       data_path=os.path.join(tempdir,"data"),
                                                       raw_data_path=os.path.join(tempdir,"data", "_raw"))
            
            test_test_dl = dataset_test.train_dataloader()
=======
            _ = self.create_obj_rm_warning(os.path.join(tempdir, "data"))

            dataset_test = LitCombustionDataModule(**self.initParam)

            with self.assertRaises(ValueError):
                _ = dataset_test.setup(data_path=os.path.join(tempdir, "data"))

            test_test_dl = dataset_test.test_dataloader()
>>>>>>> 92116972
            self.assertTrue(isinstance(test_test_dl, torch.utils.data.DataLoader))


if __name__ == '__main__':
    unittest.main()<|MERGE_RESOLUTION|>--- conflicted
+++ resolved
@@ -32,7 +32,6 @@
         self.initParam = {'batch_size': 1, 'num_workers': 0, 'y_normalizer': 342.553}
 
     def create_env(self, tempdir):
-<<<<<<< HEAD
         
         os.mkdir(os.path.join(tempdir,"data"))
         os.mkdir(os.path.join(tempdir,"data", "_raw"))
@@ -50,33 +49,14 @@
             documents = yaml.dump(self.filenames, tmpfile)
             
             
-=======
-        """Create a test environment and data test."""
-        os.mkdir(os.path.join(tempdir, "data"))
-        os.mkdir(os.path.join(tempdir, "data", "raw"))
 
-        for file_h5 in self.filenames:
-            with h5py.File(os.path.join(tempdir, "data", "raw", file_h5), 'w') as file:
-                file['filt_8'] = np.zeros((10, 10, 10))
-                file['filt_grad_8'] = np.zeros((10, 10, 10))
-                file['grad_filt_8'] = np.zeros((10, 10, 10))
-
-        temp_file_path = os.path.join(tempdir, 'data', 'filenames.yaml')
-        with open(temp_file_path, 'w') as tmpfile:
-            _ = yaml.dump(self.filenames, tmpfile)
->>>>>>> 92116972
 
     def create_obj_rm_warning(self, path):
         """Instantiante the CombustionDataset object with a warning filtering."""
         with warnings.catch_warnings():
             warnings.simplefilter("ignore")
-<<<<<<< HEAD
             return data.CnfDataset(path)
-                
-=======
-            return CombustionDataset(path)
 
->>>>>>> 92116972
     def test_raw_file_names(self):
         """Test raw file name."""
         with tempfile.TemporaryDirectory() as tempdir:
@@ -139,7 +119,6 @@
             dataset_test = LitCombustionDataModule(**self.initParam)
 
             with self.assertRaises(ValueError) as context:
-<<<<<<< HEAD
                 size_dataset_test = dataset_test.setup(stage=None ,
                                                        data_path=os.path.join(tempdir,"data"),
                                                        raw_data_path=os.path.join(tempdir,"data", "_raw"))
@@ -153,25 +132,10 @@
                              int(len(self.filenames)*0.9)-int(len(self.filenames)*0.8))
 
         
-=======
-                dataset_test.setup(data_path=os.path.join(tempdir, "data"))
-                self.assertTrue(
-                    'The dataset is too small to be split properly.' in str(context.exception)
-                )
-
-            self.assertEqual(len(dataset_test.train_dataset),
-                             int(len(self.filenames) * 0.8))
-            self.assertEqual(len(dataset_test.val_dataset),
-                             int(len(self.filenames)) - int(len(self.filenames) * 0.9))
-            self.assertEqual(len(dataset_test.test_dataset),
-                             int(len(self.filenames) * 0.9) - int(len(self.filenames) * 0.8))
-
->>>>>>> 92116972
     def test_train_dataloader(self):
         """Test the "train_dataloader"."""
         with tempfile.TemporaryDirectory() as tempdir:
             self.create_env(tempdir)
-<<<<<<< HEAD
             data_test = self.create_obj_rm_warning(os.path.join(tempdir,"data"))
             
             dataset_test = data.LitCombustionDataModule(**self.initParam)
@@ -181,15 +145,6 @@
                                                        data_path=os.path.join(tempdir,"data"),
                                                        raw_data_path=os.path.join(tempdir,"data", "_raw"))
             
-=======
-            _ = self.create_obj_rm_warning(os.path.join(tempdir, "data"))
-
-            dataset_test = LitCombustionDataModule(**self.initParam)
-
-            with self.assertRaises(ValueError):
-                _ = dataset_test.setup(data_path=os.path.join(tempdir, "data"))
-
->>>>>>> 92116972
             test_train_dl = dataset_test.train_dataloader()
             self.assertTrue(isinstance(test_train_dl, torch.utils.data.DataLoader))
 
@@ -197,7 +152,6 @@
         """Test the "val_dataloader"."""
         with tempfile.TemporaryDirectory() as tempdir:
             self.create_env(tempdir)
-<<<<<<< HEAD
             data_test = self.create_obj_rm_warning(os.path.join(tempdir,"data"))
             
             dataset_test = data.LitCombustionDataModule(**self.initParam)
@@ -208,23 +162,13 @@
                                                        raw_data_path=os.path.join(tempdir,"data", "_raw"))
             
             test_val_dl = dataset_test.train_dataloader()
-=======
-            _ = self.create_obj_rm_warning(os.path.join(tempdir, "data"))
 
-            dataset_test = LitCombustionDataModule(**self.initParam)
-
-            with self.assertRaises(ValueError):
-                _ = dataset_test.setup(data_path=os.path.join(tempdir, "data"))
-
-            test_val_dl = dataset_test.val_dataloader()
->>>>>>> 92116972
             self.assertTrue(isinstance(test_val_dl, torch.utils.data.DataLoader))
 
     def test_test_dataloader(self):
         """Test the "test_dataloader"."""
         with tempfile.TemporaryDirectory() as tempdir:
             self.create_env(tempdir)
-<<<<<<< HEAD
             data_test = self.create_obj_rm_warning(os.path.join(tempdir,"data"))
             
             dataset_test = data.LitCombustionDataModule(**self.initParam)
@@ -235,16 +179,6 @@
                                                        raw_data_path=os.path.join(tempdir,"data", "_raw"))
             
             test_test_dl = dataset_test.train_dataloader()
-=======
-            _ = self.create_obj_rm_warning(os.path.join(tempdir, "data"))
-
-            dataset_test = LitCombustionDataModule(**self.initParam)
-
-            with self.assertRaises(ValueError):
-                _ = dataset_test.setup(data_path=os.path.join(tempdir, "data"))
-
-            test_test_dl = dataset_test.test_dataloader()
->>>>>>> 92116972
             self.assertTrue(isinstance(test_test_dl, torch.utils.data.DataLoader))
 
 
