--- conflicted
+++ resolved
@@ -49,11 +49,7 @@
             layers.append(Upsampler(f, f // 2, bilinear))
             f //= 2
 
-<<<<<<< HEAD
         layers.append(DoubleConv(f, out_ch))
-=======
-        layers.append(DoubleConv(f, out_feat))
->>>>>>> fc730fec
         self.layers = nn.ModuleList(layers).double()  # forces double precision for the whole model.
 
     def forward(self, x: Tensor) -> Tensor:
@@ -122,10 +118,6 @@
         self.upsample = None
         if inp_ch < 2:
             raise ValueError('Input channel ({}) too low.'.format(inp_ch))
-<<<<<<< HEAD
-
-=======
->>>>>>> fc730fec
         if bilinear:
             self.upsample = nn.Sequential(
                 nn.Upsample(scale_factor=2, mode="bilinear", align_corners=True),
