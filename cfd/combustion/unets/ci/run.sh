#!/usr/bin/bash
# Licensed under the Apache License, Version 2.0 (the "License");
# you may not use this file except in compliance with the License.
# You may obtain a copy of the License at
# 
#     http://www.apache.org/licenses/LICENSE-2.0
# 
# Unless required by applicable law or agreed to in writing, software
# distributed under the License is distributed on an "AS IS" BASIS,
# WITHOUT WARRANTIES OR CONDITIONS OF ANY KIND, either express or implied.
# See the License for the specific language governing permissions and
# limitations under the License.

<<<<<<< HEAD
python3 trainer.py --config configs/unets_test.yaml
rm -r data/
=======
python3 trainer.py --config configs/data.yaml
>>>>>>> a1a1d272
<|MERGE_RESOLUTION|>--- conflicted
+++ resolved
@@ -11,9 +11,4 @@
 # See the License for the specific language governing permissions and
 # limitations under the License.
 
-<<<<<<< HEAD
-python3 trainer.py --config configs/unets_test.yaml
-rm -r data/
-=======
-python3 trainer.py --config configs/data.yaml
->>>>>>> a1a1d272
+python3 trainer.py --config configs/data.yaml